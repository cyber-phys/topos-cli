[tool.poetry]
name = "topos"
version = "0.1"
description = "The official Python client for Topos."
authors = ["Dialogues <info@dialogues.ai>"]
license = "MIT"
readme = "README.md"
homepage = "https://dialogues.ai"

[tool.poetry.dependencies]
<<<<<<< HEAD
python = "^3.8.1"
httpx = "^0.25.2"
=======
python = "^3.9"
httpx = "^0.27.0"
>>>>>>> 2459b42e
fastapi = "0.109.2"
langchain = "0.1.4"
uvicorn = "0.20.0"
websockets = "11.0.3"
<<<<<<< HEAD
pyqt5 = "^5.15.10"
pyqtwebengine = "^5.15.6"
openai = "^1.26.0"
python-dotenv = "^1.0.1"
=======
ollama = "0.1.9"
>>>>>>> 2459b42e

[tool.poetry.group.dev.dependencies]
pytest = "^7.4.3"
pytest-asyncio = "^0.23.2"
pytest-cov = "^4.1.0"
pytest-httpserver = "^1.0.8"
pillow = "^10.2.0"
ruff = "^0.1.8"

[build-system]
requires = ["poetry-core"]
build-backend = "poetry.core.masonry.api"

[tool.poetry.scripts]
topos = "topos.cli:main"
    <|MERGE_RESOLUTION|>--- conflicted
+++ resolved
@@ -8,25 +8,13 @@
 homepage = "https://dialogues.ai"
 
 [tool.poetry.dependencies]
-<<<<<<< HEAD
-python = "^3.8.1"
-httpx = "^0.25.2"
-=======
 python = "^3.9"
 httpx = "^0.27.0"
->>>>>>> 2459b42e
 fastapi = "0.109.2"
 langchain = "0.1.4"
 uvicorn = "0.20.0"
 websockets = "11.0.3"
-<<<<<<< HEAD
-pyqt5 = "^5.15.10"
-pyqtwebengine = "^5.15.6"
-openai = "^1.26.0"
-python-dotenv = "^1.0.1"
-=======
 ollama = "0.1.9"
->>>>>>> 2459b42e
 
 [tool.poetry.group.dev.dependencies]
 pytest = "^7.4.3"
