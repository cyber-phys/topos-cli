from fastapi import FastAPI
from ..config import setup_config, get_ssl_certificates
from .websocket_handlers import router as websocket_router
from .api_routes import router as api_router
<<<<<<< HEAD
from .debate_routes import router as debate_router
=======
from .p2p_chat_routes import router as p2p_chat_router
>>>>>>> a326ce58
import uvicorn

# Create the FastAPI application instance
app = FastAPI()

# Configure the application using settings from config.py
setup_config(app)

# Include routers from other parts of the application
app.include_router(api_router)
app.include_router(debate_router)
app.include_router(websocket_router)
app.include_router(p2p_chat_router)

"""

START API OPTIONS

There is the web option for networking with the online, webhosted version
There is the local option to connect the local apps to the Topos API (Grow debugging, and the Chat app)


"""


def start_local_api():
    """Function to start the API in local mode."""
    print("\033[92mINFO:\033[0m     API docs available at: \033[1mhttp://0.0.0.0:13341/docs\033[0m")
    uvicorn.run(app, host="0.0.0.0", port=13341)


def start_web_api():
    """Function to start the API in web mode with SSL."""
    certs = get_ssl_certificates()
    uvicorn.run(app, host="0.0.0.0", port=13341, ssl_keyfile=certs['key_path'], ssl_certfile=certs['cert_path'])<|MERGE_RESOLUTION|>--- conflicted
+++ resolved
@@ -2,11 +2,8 @@
 from ..config import setup_config, get_ssl_certificates
 from .websocket_handlers import router as websocket_router
 from .api_routes import router as api_router
-<<<<<<< HEAD
+from .p2p_chat_routes import router as p2p_chat_router
 from .debate_routes import router as debate_router
-=======
-from .p2p_chat_routes import router as p2p_chat_router
->>>>>>> a326ce58
 import uvicorn
 
 # Create the FastAPI application instance
