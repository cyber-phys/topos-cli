--- conflicted
+++ resolved
@@ -2,27 +2,6 @@
 
 import ollama
 
-<<<<<<< HEAD
-
-def stream_chat(message_history, model="solar", temperature=0, current_topic="Unknown", has_topic=False):
-    has_topic = False
-    if current_topic != "Unknown":
-        has_topic = True
-        prompt = f"You are a smooth talking, eloquent, poignant, insightful AI moderator. The current topic is {current_topic}.\n"
-
-    system_prompt = f"You are a smooth talking, eloquent, poignant, insightful AI moderator. The current topic is unknown, so try not to make any judgements thus far - only re-express the input words in your own style:"
-    user_prompt = ""
-    if message_history:
-        # Add the message history prior to the message
-        user_prompt += '\n'.join(msg['role'] + ": " + msg['content'] for msg in message_history)
-
-    print(f"\t[ system prompt :: {system_prompt} ]")
-    print(f"\t[ user prompt :: {user_prompt} ]")
-
-    llm = Ollama(model=model,temperature=temperature,system=system_prompt)
-    for chunks in llm.stream(user_prompt):
-        yield chunks
-=======
 def stream_chat(message_history, model = "solar", temperature=0):
     stream = ollama.chat(
         model=model,
@@ -31,5 +10,4 @@
     )
 
     for chunk in stream:
-        yield chunk["message"]["content"]
->>>>>>> 2459b42e
+        yield chunk["message"]["content"]