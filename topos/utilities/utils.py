<<<<<<< HEAD
# utils.py
import os

def get_root_directory():
    def find_setup_py_upwards(start_path):
        current_path = start_path
        while True:
            if 'setup.py' in os.listdir(current_path):
                return current_path
            parent_path = os.path.abspath(os.path.join(current_path, os.pardir))
            if parent_path == current_path:  # Reached the root directory
                return None
            current_path = parent_path

    # Starting from the current directory
    current_directory = os.path.abspath('.')
    setup_py_dir = find_setup_py_upwards(current_directory)

    if setup_py_dir is None:
        raise FileNotFoundError("setup.py not found in the directory tree.")

    return setup_py_dir
=======
import random
>>>>>>> a326ce58

def parse_json(data):
    import json
    return json.loads(data)

# convert to a prompt
def create_conversation_string(conversation_data, last_n_messages):
    conversation_string = ""
    for conv_id, messages in conversation_data.items():
        last_messages = list(messages.items())[-last_n_messages:]
        for msg_id, message_info in last_messages:
            role = message_info['role']
            message = message_info['message']
            conversation_string += f"{role}: {message}\n"
    return conversation_string.strip()


# checks if computer is connected to internet
def is_connected(host="8.8.8.8", port=53, timeout=3):
    import socket
    try:
        socket.setdefaulttimeout(timeout)
        socket.socket(socket.AF_INET, socket.SOCK_STREAM).connect((host, port))
        return True
    except socket.error as ex:
        return False

def generate_hex_code(n_digits):
    return ''.join(random.choice('0123456789ABCDEF') for _ in range(n_digits))<|MERGE_RESOLUTION|>--- conflicted
+++ resolved
@@ -1,4 +1,4 @@
-<<<<<<< HEAD
+import random
 # utils.py
 import os
 
@@ -21,9 +21,6 @@
         raise FileNotFoundError("setup.py not found in the directory tree.")
 
     return setup_py_dir
-=======
-import random
->>>>>>> a326ce58
 
 def parse_json(data):
     import json
